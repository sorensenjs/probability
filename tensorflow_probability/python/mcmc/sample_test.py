--- conflicted
+++ resolved
@@ -81,12 +81,7 @@
       z = tf.linalg.triangular_solve(true_cov_chol, z[..., tf.newaxis])[..., 0]
       return -0.5 * tf.reduce_sum(z**2., axis=-1)
 
-<<<<<<< HEAD
-    seed = test_util.test_seed()
     states = tfp.mcmc.sample_chain(
-=======
-    states, _ = tfp.mcmc.sample_chain(
->>>>>>> 6ab691ac
         num_results=num_results,
         current_state=[dtype(-2), dtype(2)],
         kernel=tfp.mcmc.HamiltonianMonteCarlo(
@@ -95,12 +90,8 @@
             num_leapfrog_steps=2),
         num_burnin_steps=200,
         num_steps_between_results=1,
-<<<<<<< HEAD
         trace_fn=None,
-        parallel_iterations=1)
-=======
-        seed=test_util.test_seed())
->>>>>>> 6ab691ac
+        seed=test_util.test_seed())
     if not tf.executing_eagerly():
       self.assertAllEqual(dict(target_calls=4), counter)
     states = tf.stack(states, axis=-1)
