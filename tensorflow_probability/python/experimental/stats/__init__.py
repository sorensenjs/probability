# Copyright 2020 The TensorFlow Probability Authors.
#
# Licensed under the Apache License, Version 2.0 (the "License");
# you may not use this file except in compliance with the License.
# You may obtain a copy of the License at
#
#     http://www.apache.org/licenses/LICENSE-2.0
#
# Unless required by applicable law or agreed to in writing, software
# distributed under the License is distributed on an "AS IS" BASIS,
# WITHOUT WARRANTIES OR CONDITIONS OF ANY KIND, either express or implied.
# See the License for the specific language governing permissions and
# limitations under the License.
# ============================================================================
"""Statistical functions."""

from __future__ import absolute_import
from __future__ import division
from __future__ import print_function

from tensorflow_probability.python.experimental.stats.sample_stats import RunningCentralMoments
from tensorflow_probability.python.experimental.stats.sample_stats import RunningCentralMomentsState
from tensorflow_probability.python.experimental.stats.sample_stats import RunningCovariance
from tensorflow_probability.python.experimental.stats.sample_stats import RunningCovarianceState
from tensorflow_probability.python.experimental.stats.sample_stats import RunningMean
from tensorflow_probability.python.experimental.stats.sample_stats import RunningMeanState
from tensorflow_probability.python.experimental.stats.sample_stats import RunningPotentialScaleReduction
from tensorflow_probability.python.experimental.stats.sample_stats import RunningPotentialScaleReductionState
from tensorflow_probability.python.experimental.stats.sample_stats import RunningVariance


__all__ = [
<<<<<<< HEAD
=======
    'RunningCentralMoments',
    'RunningCentralMomentsState',
>>>>>>> 391918a9
    'RunningCovariance',
    'RunningCovarianceState',
    'RunningMean',
    'RunningMeanState',
<<<<<<< HEAD
    'RunningPotentialScaleReduction',
    'RunningPotentialScaleReductionState',
=======
>>>>>>> 391918a9
    'RunningVariance',
]<|MERGE_RESOLUTION|>--- conflicted
+++ resolved
@@ -30,19 +30,13 @@
 
 
 __all__ = [
-<<<<<<< HEAD
-=======
     'RunningCentralMoments',
     'RunningCentralMomentsState',
->>>>>>> 391918a9
     'RunningCovariance',
     'RunningCovarianceState',
     'RunningMean',
     'RunningMeanState',
-<<<<<<< HEAD
     'RunningPotentialScaleReduction',
     'RunningPotentialScaleReductionState',
-=======
->>>>>>> 391918a9
     'RunningVariance',
 ]